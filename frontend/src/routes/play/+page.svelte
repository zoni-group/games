--- conflicted
+++ resolved
@@ -279,18 +279,11 @@
 					<h1 class="text-3xl">{$t('admin_page.no_answers')}</h1>
 				</div>
 			{:else}
-<<<<<<< HEAD
 			<div class="min-h-screen flex flex-col items-center justify-center" >
 				{#if question.type != QuizQuestionType.VOTING}
 					<div>
 						<h2 class="text-center text-[#00529B] dark:text-[#fff] font-bold sm:text-3xl text-lg my-8">{$t('words.result', { count: 2 })}</h2>
-=======
-				<div class="min-h-screen flex flex-col items-center justify-center">
-					<div>
-						<h2 class="text-center text-[#00529B] dark:text-[#fff] font-bold sm:text-3xl text-lg my-8">
-							{$t('words.result', { count: 2 })}
-						</h2>
->>>>>>> 0b6051b6
+
 					</div>
 					{#key unique}
 						<KahootResults
@@ -299,16 +292,13 @@
 							bind:scores
 						/>
 					{/key}
-<<<<<<< HEAD
 				{:else}
 				<div>
 					<h2 class="text-center text-[#00529B] dark:text-[#fff] font-bold sm:text-3xl text-lg my-8">Nice progress! Let’s continue</h2>
 				</div>
 				{/if}
 			</div>
-=======
-				</div>
->>>>>>> 0b6051b6
+
 			{/if}
 		{/if}
 	</div>	
