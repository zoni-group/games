--- conflicted
+++ resolved
@@ -156,14 +156,11 @@
         "results": "Results",
         "note": "Note",
         "player_plural": "Players",
-        "score": "Score",
-<<<<<<< HEAD
         "version": "Version",
         "never": "Never",
         "unknown": "Unknown",
-        "name": "Name",
-        "update": "Update"
-=======
+        "update": "Update",
+        "score": "Score",
         "slide": "Slide",
         "name": "Name",
         "point": "Point",
@@ -186,7 +183,6 @@
         "answer_plural": "Answers",
         "yes": "Yes",
         "no": "no"
->>>>>>> 394b8b1a
     },
     "editor": {
         "time_in_seconds": "Time in seconds",
@@ -338,8 +334,8 @@
         "average_score": "Average score: {{average_score}}",
         "correct_answer": "{{count}} correct answer",
         "correct_answer_plural": "{{count}} correct answers",
-<<<<<<< HEAD
-        "time_taken": "Time taken"
+        "time_taken": "Time taken",
+        "player_score": "Player Score"
     },
     "controllers": {
         "add_new_controller": "Add new controller",
@@ -351,9 +347,6 @@
         "already_latest_version": "You're already on the latest version",
         "cancel_update": "Cancel Update!",
         "update_from_to": "Update from {{current_version}} to {{newest_version}}"
-=======
-        "time_taken": "Time taken",
-        "player_score": "Player Score"
     },
     "navbar": {
         "donate": "Donate"
@@ -453,6 +446,5 @@
     "video_uploader": {
         "time_elapsed": "Time elapsed",
         "time_remaining": "Time remaining"
->>>>>>> 394b8b1a
     }
 }