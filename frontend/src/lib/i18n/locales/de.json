--- conflicted
+++ resolved
@@ -1,120 +1,4 @@
 {
-<<<<<<< HEAD
-	"index_page": {
-		"meta": {
-			"title": "Home",
-			"description": "ClassQuiz ist eine Quiz-App wie KAHOOT! für Schüler*innen, welche open-source und kostenlos ist"
-		},
-		"features_description": {
-			"1": "ClassQuiz ist eine Quiz-Platform, welche das erstellen und managen von Quizzes erlaubt.",
-			"2": "Das Hauptfeature ist die KAHOOT!-Importfunktion, mit der man Quizzes von KAHOOT! importieren kann."
-		},
-		"slogan": "Die open-source Quiz-Platform!"
-	},
-	"overview_page": {
-		"created_at": "Erstellt am",
-		"question_count": "Fragenanzahl"
-	},
-	"edit_page": {
-		"success_update_title": "Quiz erfolgreich aktualisiert!",
-		"success_update_body": "Das Quiz wurde erfolgreich aktualisiert!"
-	},
-	"create_page": {
-		"success": {
-			"title": "Quiz erfolgreich erstellt!",
-			"body": "Das Quiz wurde erfolgreich erstellt!"
-		}
-	},
-	"register_page": {
-		"greeting": "Schön, dich zu sehen!",
-		"create_account": "Account erstellen",
-		"forgot_password?": "Passwort vergessen?",
-		"already_have_account?": "Hast du schon einen Account?"
-	},
-	"login_page": {
-		"welcome_back": "Willkommen zurück!",
-		"login_or_create_account": "Einloggen oder Account erstellen",
-		"already_have_account": "Noch kein Account?",
-		"modal": {
-			"success": {
-				"success_check_mail": "Login erfolgreich! Guck in deine Mailbox!",
-				"success": "Login erfolgreich!",
-				"description": {
-					"success_check_mail": "Bitte überprüfe deine Mailbox, weil du eine Email mit einem Link, um dich einzuloggen, empfangen haben solltest.",
-					"success": "Du hast dich erfolgreich angemeldet!"
-				}
-			},
-			"error": {
-				"wrong_creds": "Falsche Email oder falsches Passwort!",
-				"unexpected": "Unerwarteter Fehler!",
-				"description": {
-					"wrong_creds": "Bitte stelle sicher, dass dein Passwort und deine Email richtig sind!",
-					"unexpected": "Der gute alte unerwartete Fehler hat uns heimgesucht!"
-				}
-			}
-		}
-	},
-	"words": {
-		"question": "Frage",
-		"answer": "Antwort",
-		"stats": "Statistiken",
-		"features": "Features",
-		"import": "Importieren",
-		"url": "URL",
-		"submit": "Abschicken",
-		"create": "Erstellen",
-		"logout": "Abmelden",
-		"title": "Titel",
-		"play": "Spielen",
-		"edit": "Bearbeiten",
-		"delete": "Löschen",
-		"public": "Öffentlich",
-		"start": "Start",
-		"connect": "Verbinden",
-		"pin": "PIN",
-		"kick": "Kicken",
-		"register": "Registrieren",
-		"login": "Anmelden",
-		"docs": "Dokumentation",
-		"close": "Schließen",
-		"save": "Speichern",
-		"username": "Nutzername",
-		"password": "Passwort",
-		"email": "Email",
-		"description": "Beschreibung",
-		"image": "Bild",
-		"settings": "Einstellungen",
-		"repeat_password": "Passwort wiederholen"
-	},
-	"editor": {
-		"time_in_seconds": "Zeit in Sekunden",
-		"right_or_true?": "Richtig?",
-		"add_new_answer": "Neue Antwort hinzufügen",
-		"add_new_question": "Neue Frage hinzufügen",
-		"delete_question": "Frage löschen",
-		"delete_answer": "Antwort löschen"
-	},
-	"import": {
-		"need_help": "",
-		"visit_docs": ""
-	},
-	"admin": {
-		"already_registered_as_admin": ""
-	},
-	"admin_page": {
-		"already_registered_as_admin": "Ein Admin wurde schon für dieses Spiel registriert.",
-		"start_game": "Spiel starten",
-		"time_left": "Zeit übrig",
-		"get_results": "Ergebnisse abfragen"
-	},
-	"import_page": {
-		"need_help": "Brauchst du Hilfe?",
-		"visit_docs": "Besuche die Dokumentation"
-	},
-	"password_reset_page": {
-		"reset_password": "Passwort zurücksetzen"
-	}
-=======
     "index_page": {
         "meta": {
             "title": "Home",
@@ -230,5 +114,4 @@
     "password_reset_page": {
         "reset_password": "Passwort zurücksetzen"
     }
->>>>>>> f54d3ac9
 }